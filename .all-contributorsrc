{
<<<<<<< HEAD
  "$schema": "https://allcontributors.org/docs/schema.json",
  "projectName": "Make-Gist-List",
  "projectOwner": "RichLewis007",
  "repoType": "github",
  "repoHost": "https://github.com",
  "files": [
    "README.md"
  ],
  "imageSize": 100,
  "commit": false,
  "commitConvention": "angular",
  "commitType": "docs",
  "contributorsPerLine": 7,
  "contributorsSortAlphabetically": false,
  "types": [
    {
      "symbol": "🎵",
      "description": "audio",
      "link": "https://github.com/<%= projectOwner %>/<%= projectName %>/commits?author=<%= username %>",
      "color": "5319e7"
    },
    {
      "symbol": "♿",
      "description": "a11y",
      "link": "https://github.com/<%= projectOwner %>/<%= projectName %>/commits?author=<%= username %>",
      "color": "5319e7"
    },
    {
      "symbol": "🐛",
      "description": "bug",
      "link": "https://github.com/<%= projectOwner %>/<%= projectName %>/issues?q=author%3A<%= username %>",
      "color": "d73a4a"
    },
    {
      "symbol": "📝",
      "description": "blog",
      "link": "https://github.com/<%= projectOwner %>/<%= projectName %>/commits?author=<%= username %>",
      "color": "0e8a16"
    },
    {
      "symbol": "💼",
      "description": "business",
      "link": "https://github.com/<%= projectOwner %>/<%= projectName %>/commits?author=<%= username %>",
      "color": "5319e7"
    },
    {
      "symbol": "💻",
      "description": "code",
      "link": "https://github.com/<%= projectOwner %>/<%= projectName %>/commits?author=<%= username %>",
      "color": "d73a4a"
    },
    {
      "symbol": "🖋",
      "description": "content",
      "link": "https://github.com/<%= projectOwner %>/<%= projectName %>/commits?author=<%= username %>",
      "color": "5319e7"
    },
    {
      "symbol": "📊",
      "description": "data",
      "link": "https://github.com/<%= projectOwner %>/<%= projectName %>/commits?author=<%= username %>",
      "color": "5319e7"
    },
    {
      "symbol": "📚",
      "description": "doc",
      "link": "https://github.com/<%= projectOwner %>/<%= projectName %>/commits?author=<%= username %>",
      "color": "d73a4a"
    },
    {
      "symbol": "🎨",
      "description": "design",
      "link": "https://github.com/<%= projectOwner %>/<%= projectName %>/commits?author=<%= username %>",
      "color": "5319e7"
    },
    {
      "symbol": "💡",
      "description": "example",
      "link": "https://github.com/<%= projectOwner %>/<%= projectName %>/commits?author=<%= username %>",
      "color": "5319e7"
    },
    {
      "symbol": "🎉",
      "description": "eventOrganizing",
      "link": "https://github.com/<%= projectOwner %>/<%= projectName %>/commits?author=<%= username %>",
      "color": "5319e7"
    },
    {
      "symbol": "💰",
      "description": "financial",
      "link": "https://github.com/<%= projectOwner %>/<%= projectName %>/commits?author=<%= username %>",
      "color": "0e8a16"
    },
    {
      "symbol": "🔍",
      "description": "fundingFinding",
      "link": "https://github.com/<%= projectOwner %>/<%= projectName %>/commits?author=<%= username %>",
      "color": "0e8a16"
    },
    {
      "symbol": "💡",
      "description": "ideas",
      "link": "https://github.com/<%= projectOwner %>/<%= projectName %>/commits?author=<%= username %>",
      "color": "5319e7"
    },
    {
      "symbol": "🚇",
      "description": "infra",
      "link": "https://github.com/<%= projectOwner %>/<%= projectName %>/commits?author=<%= username %>",
      "color": "5319e7"
    },
    {
      "symbol": "🔧",
      "description": "maintenance",
      "link": "https://github.com/<%= projectOwner %>/<%= projectName %>/commits?author=<%= username %>",
      "color": "5319e7"
    },
    {
      "symbol": "👥",
      "description": "mentoring",
      "link": "https://github.com/<%= projectOwner %>/<%= projectName %>/commits?author=<%= username %>",
      "color": "5319e7"
    },
    {
      "symbol": "📦",
      "description": "platform",
      "link": "https://github.com/<%= projectOwner %>/<%= projectName %>/commits?author=<%= username %>",
      "color": "5319e7"
    },
    {
      "symbol": "🔌",
      "description": "plugin",
      "link": "https://github.com/<%= projectOwner %>/<%= projectName %>/commits?author=<%= username %>",
      "color": "5319e7"
    },
    {
      "symbol": "📋",
      "description": "projectManagement",
      "link": "https://github.com/<%= projectOwner %>/<%= projectName %>/commits?author=<%= username %>",
      "color": "5319e7"
    },
    {
      "symbol": "📢",
      "description": "promotion",
      "link": "https://github.com/<%= projectOwner %>/<%= projectName %>/commits?author=<%= username %>",
      "color": "5319e7"
    },
    {
      "symbol": "❓",
      "description": "question",
      "link": "https://github.com/<%= projectOwner %>/<%= projectName %>/issues?q=author%3A<%= username %>",
      "color": "007ec6"
    },
    {
      "symbol": "🔬",
      "description": "research",
      "link": "https://github.com/<%= projectOwner %>/<%= projectName %>/commits?author=<%= username %>",
      "color": "5319e7"
    },
    {
      "symbol": "👀",
      "description": "review",
      "link": "https://github.com/<%= projectOwner %>/<%= projectName %>/pulls?q=reviewed-by%3A<%= username %>",
      "color": "0075ca"
    },
    {
      "symbol": "🛡️",
      "description": "security",
      "link": "https://github.com/<%= projectOwner %>/<%= projectName %>/commits?author=<%= username %>",
      "color": "d73a4a"
    },
    {
      "symbol": "🔧",
      "description": "tool",
      "link": "https://github.com/<%= projectOwner %>/<%= projectName %>/commits?author=<%= username %>",
      "color": "5319e7"
    },
    {
      "symbol": "🌍",
      "description": "translation",
      "link": "https://github.com/<%= projectOwner %>/<%= projectName %>/commits?author=<%= username %>",
      "color": "5319e7"
    },
    {
      "symbol": "⚠️",
      "description": "test",
      "link": "https://github.com/<%= projectOwner %>/<%= projectName %>/commits?author=<%= username %>",
      "color": "5319e7"
    },
    {
      "symbol": "✅",
      "description": "tutorial",
      "link": "https://github.com/<%= projectOwner %>/<%= projectName %>/commits?author=<%= username %>",
      "color": "0e8a16"
    },
    {
      "symbol": "📢",
      "description": "talk",
      "link": "https://github.com/<%= projectOwner %>/<%= projectName %>/commits?author=<%= username %>",
      "color": "0e8a16"
    },
    {
      "symbol": "🧪",
      "description": "userTesting",
      "link": "https://github.com/<%= projectOwner %>/<%= projectName %>/commits?author=<%= username %>",
      "color": "5319e7"
    },
    {
      "symbol": "📹",
      "description": "video",
      "link": "https://github.com/<%= projectOwner %>/<%= projectName %>/commits?author=<%= username %>",
      "color": "0e8a16"
    }
  ],
  "linkToUsage": false,
  "skipCi": true,
  "contributors": [
    {
      "login": "MindfulLearner",
      "name": "Joshua Dimaunahan",
      "avatar_url": "https://avatars.githubusercontent.com/u/170177550?v=4",
      "profile": "https://dima-portfolio.vercel.app",
      "contributions": [
        "ideas"
      ]
    },
    {
      "login": "RichLewis007",
      "name": "Rich Lewis",
      "avatar_url": "https://avatars.githubusercontent.com/u/1149213?v=4",
      "profile": "https://github.com/RichLewis007",
      "contributions": [
        "ideas",
        "code"
      ]
    },
    {
      "login": "jeff-s",
      "name": "Jeff S.",
      "avatar_url": "https://avatars.githubusercontent.com/u/4961033?v=4",
      "profile": "https://github.com/jeff-s",
      "contributions": [
        "ideas",
        "promotion"
      ]
    }
  ]
=======
    "$schema": "https://allcontributors.org/docs/schema.json",
    "projectName": "Make-Gist-List",
    "projectOwner": "RichLewis007",
    "repoType": "github",
    "repoHost": "https://github.com",
    "files": [
        "README.md"
    ],
    "imageSize": 100,
    "commit": false,
    "commitConvention": "angular",
    "commitType": "docs",
    "contributorsPerLine": 7,
    "contributorsSortAlphabetically": false,
    "contributorTemplate": "<td align=\"center\" valign=\"top\" width=\"<%= width %>\"><a href=\"<%= profile %>\"><img src=\"<%= avatar %>\" width=\"<%= imageSize %>px;\" alt=\"<%= name %>\"/><br /><sub><b><%= name %></b></sub></a><br /><%= contributions.replace(/🎵/g, '<img src=\"assets/icons/megaphone.svg\" alt=\"Audio\" width=\"16\" height=\"16\" style=\"vertical-align: middle;\">').replace(/♿/g, '<img src=\"assets/icons/shield-check.svg\" alt=\"Accessibility\" width=\"16\" height=\"16\" style=\"vertical-align: middle;\">').replace(/🐛/g, '<img src=\"assets/icons/bug.svg\" alt=\"Bug\" width=\"16\" height=\"16\" style=\"vertical-align: middle;\">').replace(/📝/g, '<img src=\"assets/icons/file-text.svg\" alt=\"Blog\" width=\"16\" height=\"16\" style=\"vertical-align: middle;\">').replace(/💼/g, '<img src=\"assets/icons/handshake.svg\" alt=\"Business\" width=\"16\" height=\"16\" style=\"vertical-align: middle;\">').replace(/💻/g, '<img src=\"assets/icons/terminal.svg\" alt=\"Code\" width=\"16\" height=\"16\" style=\"vertical-align: middle;\">').replace(/🖋/g, '<img src=\"assets/icons/clipboard-text.svg\" alt=\"Content\" width=\"16\" height=\"16\" style=\"vertical-align: middle;\">').replace(/📊/g, '<img src=\"assets/icons/chart-bar.svg\" alt=\"Data\" width=\"16\" height=\"16\" style=\"vertical-align: middle;\">').replace(/📚/g, '<img src=\"assets/icons/books.svg\" alt=\"Documentation\" width=\"16\" height=\"16\" style=\"vertical-align: middle;\">').replace(/🎨/g, '<img src=\"assets/icons/palette.svg\" alt=\"Design\" width=\"16\" height=\"16\" style=\"vertical-align: middle;\">').replace(/💡/g, '<img src=\"assets/icons/lightbulb.svg\" alt=\"Ideas/Examples\" width=\"16\" height=\"16\" style=\"vertical-align: middle;\">').replace(/🎉/g, '<img src=\"assets/icons/party-popper.svg\" alt=\"Event Organizing\" width=\"16\" height=\"16\" style=\"vertical-align: middle;\">').replace(/💰/g, '<img src=\"assets/icons/currency-dollar.svg\" alt=\"Financial\" width=\"16\" height=\"16\" style=\"vertical-align: middle;\">').replace(/🔍/g, '<img src=\"assets/icons/magnifying-glass.svg\" alt=\"Funding/Research\" width=\"16\" height=\"16\" style=\"vertical-align: middle;\">').replace(/🚇/g, '<img src=\"assets/icons/server.svg\" alt=\"Infrastructure\" width=\"16\" height=\"16\" style=\"vertical-align: middle;\">').replace(/🔧/g, '<img src=\"assets/icons/wrench.svg\" alt=\"Maintenance/Tools\" width=\"16\" height=\"16\" style=\"vertical-align: middle;\">').replace(/👥/g, '<img src=\"assets/icons/handshake.svg\" alt=\"Mentoring\" width=\"16\" height=\"16\" style=\"vertical-align: middle;\">').replace(/📦/g, '<img src=\"assets/icons/package.svg\" alt=\"Platform\" width=\"16\" height=\"16\" style=\"vertical-align: middle;\">').replace(/🔌/g, '<img src=\"assets/icons/plug.svg\" alt=\"Plugin\" width=\"16\" height=\"16\" style=\"vertical-align: middle;\">').replace(/📋/g, '<img src=\"assets/icons/calendar.svg\" alt=\"Project Management\" width=\"16\" height=\"16\" style=\"vertical-align: middle;\">').replace(/🚀/g, '<img src=\"assets/icons/megaphone.svg\" alt=\"Promotion\" width=\"16\" height=\"16\" style=\"vertical-align: middle;\">').replace(/📢/g, '<img src=\"assets/icons/megaphone.svg\" alt=\"Talks\" width=\"16\" height=\"16\" style=\"vertical-align: middle;\">').replace(/❓/g, '<img src=\"assets/icons/question.svg\" alt=\"Questions\" width=\"16\" height=\"16\" style=\"vertical-align: middle;\">').replace(/🔬/g, '<img src=\"assets/icons/magnifying-glass.svg\" alt=\"Research\" width=\"16\" height=\"16\" style=\"vertical-align: middle;\">').replace(/👀/g, '<img src=\"assets/icons/eyes.svg\" alt=\"Review\" width=\"16\" height=\"16\" style=\"vertical-align: middle;\">').replace(/🛡️/g, '<img src=\"assets/icons/shield-check.svg\" alt=\"Security\" width=\"16\" height=\"16\" style=\"vertical-align: middle;\">').replace(/🌍/g, '<img src=\"assets/icons/globe.svg\" alt=\"Translation\" width=\"16\" height=\"16\" style=\"vertical-align: middle;\">').replace(/⚠️/g, '<img src=\"assets/icons/test-tube.svg\" alt=\"Tests\" width=\"16\" height=\"16\" style=\"vertical-align: middle;\">').replace(/✅/g, '<img src=\"assets/icons/check.svg\" alt=\"Tutorials\" width=\"16\" height=\"16\" style=\"vertical-align: middle;\">').replace(/🧪/g, '<img src=\"assets/icons/test-tube.svg\" alt=\"User Testing\" width=\"16\" height=\"16\" style=\"vertical-align: middle;\">').replace(/📹/g, '<img src=\"assets/icons/video-camera.svg\" alt=\"Videos\" width=\"16\" height=\"16\" style=\"vertical-align: middle;\">') %></td>",
    "types": [
        {
            "symbol": "🎵",
            "description": "audio",
            "link": "https://github.com/<%= projectOwner %>/<%= projectName %>/commits?author=<%= username %>",
            "color": "5319e7"
        },
        {
            "symbol": "♿",
            "description": "a11y",
            "link": "https://github.com/<%= projectOwner %>/<%= projectName %>/commits?author=<%= username %>",
            "color": "5319e7"
        },
        {
            "symbol": "🐛",
            "description": "bug",
            "link": "https://github.com/<%= projectOwner %>/<%= projectName %>/issues?q=author%3A<%= username %>",
            "color": "d73a4a"
        },
        {
            "symbol": "📝",
            "description": "blog",
            "link": "https://github.com/<%= projectOwner %>/<%= projectName %>/commits?author=<%= username %>",
            "color": "0e8a16"
        },
        {
            "symbol": "💼",
            "description": "business",
            "link": "https://github.com/<%= projectOwner %>/<%= projectName %>/commits?author=<%= username %>",
            "color": "5319e7"
        },
        {
            "symbol": "💻",
            "description": "code",
            "link": "https://github.com/<%= projectOwner %>/<%= projectName %>/commits?author=<%= username %>",
            "color": "d73a4a"
        },
        {
            "symbol": "🖋",
            "description": "content",
            "link": "https://github.com/<%= projectOwner %>/<%= projectName %>/commits?author=<%= username %>",
            "color": "5319e7"
        },
        {
            "symbol": "📊",
            "description": "data",
            "link": "https://github.com/<%= projectOwner %>/<%= projectName %>/commits?author=<%= username %>",
            "color": "5319e7"
        },
        {
            "symbol": "📚",
            "description": "doc",
            "link": "https://github.com/<%= projectOwner %>/<%= projectName %>/commits?author=<%= username %>",
            "color": "d73a4a"
        },
        {
            "symbol": "🎨",
            "description": "design",
            "link": "https://github.com/<%= projectOwner %>/<%= projectName %>/commits?author=<%= username %>",
            "color": "5319e7"
        },
        {
            "symbol": "💡",
            "description": "example",
            "link": "https://github.com/<%= projectOwner %>/<%= projectName %>/commits?author=<%= username %>",
            "color": "5319e7"
        },
        {
            "symbol": "🎉",
            "description": "eventOrganizing",
            "link": "https://github.com/<%= projectOwner %>/<%= projectName %>/commits?author=<%= username %>",
            "color": "5319e7"
        },
        {
            "symbol": "💰",
            "description": "financial",
            "link": "https://github.com/<%= projectOwner %>/<%= projectName %>/commits?author=<%= username %>",
            "color": "0e8a16"
        },
        {
            "symbol": "🔍",
            "description": "fundingFinding",
            "link": "https://github.com/<%= projectOwner %>/<%= projectName %>/commits?author=<%= username %>",
            "color": "0e8a16"
        },
        {
            "symbol": "💡",
            "description": "ideas",
            "link": "https://github.com/<%= projectOwner %>/<%= projectName %>/commits?author=<%= username %>",
            "color": "5319e7"
        },
        {
            "symbol": "🚇",
            "description": "infra",
            "link": "https://github.com/<%= projectOwner %>/<%= projectName %>/commits?author=<%= username %>",
            "color": "5319e7"
        },
        {
            "symbol": "🔧",
            "description": "maintenance",
            "link": "https://github.com/<%= projectOwner %>/<%= projectName %>/commits?author=<%= username %>",
            "color": "5319e7"
        },
        {
            "symbol": "👥",
            "description": "mentoring",
            "link": "https://github.com/<%= projectOwner %>/<%= projectName %>/commits?author=<%= username %>",
            "color": "5319e7"
        },
        {
            "symbol": "📦",
            "description": "platform",
            "link": "https://github.com/<%= projectOwner %>/<%= projectName %>/commits?author=<%= username %>",
            "color": "5319e7"
        },
        {
            "symbol": "🔌",
            "description": "plugin",
            "link": "https://github.com/<%= projectOwner %>/<%= projectName %>/commits?author=<%= username %>",
            "color": "5319e7"
        },
        {
            "symbol": "📋",
            "description": "projectManagement",
            "link": "https://github.com/<%= projectOwner %>/<%= projectName %>/commits?author=<%= username %>",
            "color": "5319e7"
        },
        {
            "symbol": "🚀",
            "description": "promotion",
            "link": "https://github.com/<%= projectOwner %>/<%= projectName %>/commits?author=<%= username %>",
            "color": "5319e7"
        },
        {
            "symbol": "❓",
            "description": "question",
            "link": "https://github.com/<%= projectOwner %>/<%= projectName %>/issues?q=author%3A<%= username %>",
            "color": "007ec6"
        },
        {
            "symbol": "🔬",
            "description": "research",
            "link": "https://github.com/<%= projectOwner %>/<%= projectName %>/commits?author=<%= username %>",
            "color": "5319e7"
        },
        {
            "symbol": "👀",
            "description": "review",
            "link": "https://github.com/<%= projectOwner %>/<%= projectName %>/pulls?q=reviewed-by%3A<%= username %>",
            "color": "0075ca"
        },
        {
            "symbol": "🛡️",
            "description": "security",
            "link": "https://github.com/<%= projectOwner %>/<%= projectName %>/commits?author=<%= username %>",
            "color": "d73a4a"
        },
        {
            "symbol": "🔧",
            "description": "tool",
            "link": "https://github.com/<%= projectOwner %>/<%= projectName %>/commits?author=<%= username %>",
            "color": "5319e7"
        },
        {
            "symbol": "🌍",
            "description": "translation",
            "link": "https://github.com/<%= projectOwner %>/<%= projectName %>/commits?author=<%= username %>",
            "color": "5319e7"
        },
        {
            "symbol": "⚠️",
            "description": "test",
            "link": "https://github.com/<%= projectOwner %>/<%= projectName %>/commits?author=<%= username %>",
            "color": "5319e7"
        },
        {
            "symbol": "✅",
            "description": "tutorial",
            "link": "https://github.com/<%= projectOwner %>/<%= projectName %>/commits?author=<%= username %>",
            "color": "0e8a16"
        },
        {
            "symbol": "📢",
            "description": "talk",
            "link": "https://github.com/<%= projectOwner %>/<%= projectName %>/commits?author=<%= username %>",
            "color": "0e8a16"
        },
        {
            "symbol": "🧪",
            "description": "userTesting",
            "link": "https://github.com/<%= projectOwner %>/<%= projectName %>/commits?author=<%= username %>",
            "color": "5319e7"
        },
        {
            "symbol": "📹",
            "description": "video",
            "link": "https://github.com/<%= projectOwner %>/<%= projectName %>/commits?author=<%= username %>",
            "color": "0e8a16"
        }
    ],
    "linkToUsage": false,
    "skipCi": true,
    "contributors": [
        {
            "login": "MindfulLearner",
            "name": "Joshua Dimaunahan",
            "avatar_url": "https://avatars.githubusercontent.com/u/170177550?v=4",
            "profile": "https://dima-portfolio.vercel.app",
            "contributions": [
                "ideas"
            ]
        },
        {
            "login": "RichLewis007",
            "name": "Rich Lewis",
            "avatar_url": "https://avatars.githubusercontent.com/u/1149213?v=4",
            "profile": "https://github.com/RichLewis007",
            "contributions": [
                "ideas",
                "code"
            ]
        }
    ]
>>>>>>> 6ba2bc2a
}<|MERGE_RESOLUTION|>--- conflicted
+++ resolved
@@ -1,253 +1,3 @@
-{
-<<<<<<< HEAD
-  "$schema": "https://allcontributors.org/docs/schema.json",
-  "projectName": "Make-Gist-List",
-  "projectOwner": "RichLewis007",
-  "repoType": "github",
-  "repoHost": "https://github.com",
-  "files": [
-    "README.md"
-  ],
-  "imageSize": 100,
-  "commit": false,
-  "commitConvention": "angular",
-  "commitType": "docs",
-  "contributorsPerLine": 7,
-  "contributorsSortAlphabetically": false,
-  "types": [
-    {
-      "symbol": "🎵",
-      "description": "audio",
-      "link": "https://github.com/<%= projectOwner %>/<%= projectName %>/commits?author=<%= username %>",
-      "color": "5319e7"
-    },
-    {
-      "symbol": "♿",
-      "description": "a11y",
-      "link": "https://github.com/<%= projectOwner %>/<%= projectName %>/commits?author=<%= username %>",
-      "color": "5319e7"
-    },
-    {
-      "symbol": "🐛",
-      "description": "bug",
-      "link": "https://github.com/<%= projectOwner %>/<%= projectName %>/issues?q=author%3A<%= username %>",
-      "color": "d73a4a"
-    },
-    {
-      "symbol": "📝",
-      "description": "blog",
-      "link": "https://github.com/<%= projectOwner %>/<%= projectName %>/commits?author=<%= username %>",
-      "color": "0e8a16"
-    },
-    {
-      "symbol": "💼",
-      "description": "business",
-      "link": "https://github.com/<%= projectOwner %>/<%= projectName %>/commits?author=<%= username %>",
-      "color": "5319e7"
-    },
-    {
-      "symbol": "💻",
-      "description": "code",
-      "link": "https://github.com/<%= projectOwner %>/<%= projectName %>/commits?author=<%= username %>",
-      "color": "d73a4a"
-    },
-    {
-      "symbol": "🖋",
-      "description": "content",
-      "link": "https://github.com/<%= projectOwner %>/<%= projectName %>/commits?author=<%= username %>",
-      "color": "5319e7"
-    },
-    {
-      "symbol": "📊",
-      "description": "data",
-      "link": "https://github.com/<%= projectOwner %>/<%= projectName %>/commits?author=<%= username %>",
-      "color": "5319e7"
-    },
-    {
-      "symbol": "📚",
-      "description": "doc",
-      "link": "https://github.com/<%= projectOwner %>/<%= projectName %>/commits?author=<%= username %>",
-      "color": "d73a4a"
-    },
-    {
-      "symbol": "🎨",
-      "description": "design",
-      "link": "https://github.com/<%= projectOwner %>/<%= projectName %>/commits?author=<%= username %>",
-      "color": "5319e7"
-    },
-    {
-      "symbol": "💡",
-      "description": "example",
-      "link": "https://github.com/<%= projectOwner %>/<%= projectName %>/commits?author=<%= username %>",
-      "color": "5319e7"
-    },
-    {
-      "symbol": "🎉",
-      "description": "eventOrganizing",
-      "link": "https://github.com/<%= projectOwner %>/<%= projectName %>/commits?author=<%= username %>",
-      "color": "5319e7"
-    },
-    {
-      "symbol": "💰",
-      "description": "financial",
-      "link": "https://github.com/<%= projectOwner %>/<%= projectName %>/commits?author=<%= username %>",
-      "color": "0e8a16"
-    },
-    {
-      "symbol": "🔍",
-      "description": "fundingFinding",
-      "link": "https://github.com/<%= projectOwner %>/<%= projectName %>/commits?author=<%= username %>",
-      "color": "0e8a16"
-    },
-    {
-      "symbol": "💡",
-      "description": "ideas",
-      "link": "https://github.com/<%= projectOwner %>/<%= projectName %>/commits?author=<%= username %>",
-      "color": "5319e7"
-    },
-    {
-      "symbol": "🚇",
-      "description": "infra",
-      "link": "https://github.com/<%= projectOwner %>/<%= projectName %>/commits?author=<%= username %>",
-      "color": "5319e7"
-    },
-    {
-      "symbol": "🔧",
-      "description": "maintenance",
-      "link": "https://github.com/<%= projectOwner %>/<%= projectName %>/commits?author=<%= username %>",
-      "color": "5319e7"
-    },
-    {
-      "symbol": "👥",
-      "description": "mentoring",
-      "link": "https://github.com/<%= projectOwner %>/<%= projectName %>/commits?author=<%= username %>",
-      "color": "5319e7"
-    },
-    {
-      "symbol": "📦",
-      "description": "platform",
-      "link": "https://github.com/<%= projectOwner %>/<%= projectName %>/commits?author=<%= username %>",
-      "color": "5319e7"
-    },
-    {
-      "symbol": "🔌",
-      "description": "plugin",
-      "link": "https://github.com/<%= projectOwner %>/<%= projectName %>/commits?author=<%= username %>",
-      "color": "5319e7"
-    },
-    {
-      "symbol": "📋",
-      "description": "projectManagement",
-      "link": "https://github.com/<%= projectOwner %>/<%= projectName %>/commits?author=<%= username %>",
-      "color": "5319e7"
-    },
-    {
-      "symbol": "📢",
-      "description": "promotion",
-      "link": "https://github.com/<%= projectOwner %>/<%= projectName %>/commits?author=<%= username %>",
-      "color": "5319e7"
-    },
-    {
-      "symbol": "❓",
-      "description": "question",
-      "link": "https://github.com/<%= projectOwner %>/<%= projectName %>/issues?q=author%3A<%= username %>",
-      "color": "007ec6"
-    },
-    {
-      "symbol": "🔬",
-      "description": "research",
-      "link": "https://github.com/<%= projectOwner %>/<%= projectName %>/commits?author=<%= username %>",
-      "color": "5319e7"
-    },
-    {
-      "symbol": "👀",
-      "description": "review",
-      "link": "https://github.com/<%= projectOwner %>/<%= projectName %>/pulls?q=reviewed-by%3A<%= username %>",
-      "color": "0075ca"
-    },
-    {
-      "symbol": "🛡️",
-      "description": "security",
-      "link": "https://github.com/<%= projectOwner %>/<%= projectName %>/commits?author=<%= username %>",
-      "color": "d73a4a"
-    },
-    {
-      "symbol": "🔧",
-      "description": "tool",
-      "link": "https://github.com/<%= projectOwner %>/<%= projectName %>/commits?author=<%= username %>",
-      "color": "5319e7"
-    },
-    {
-      "symbol": "🌍",
-      "description": "translation",
-      "link": "https://github.com/<%= projectOwner %>/<%= projectName %>/commits?author=<%= username %>",
-      "color": "5319e7"
-    },
-    {
-      "symbol": "⚠️",
-      "description": "test",
-      "link": "https://github.com/<%= projectOwner %>/<%= projectName %>/commits?author=<%= username %>",
-      "color": "5319e7"
-    },
-    {
-      "symbol": "✅",
-      "description": "tutorial",
-      "link": "https://github.com/<%= projectOwner %>/<%= projectName %>/commits?author=<%= username %>",
-      "color": "0e8a16"
-    },
-    {
-      "symbol": "📢",
-      "description": "talk",
-      "link": "https://github.com/<%= projectOwner %>/<%= projectName %>/commits?author=<%= username %>",
-      "color": "0e8a16"
-    },
-    {
-      "symbol": "🧪",
-      "description": "userTesting",
-      "link": "https://github.com/<%= projectOwner %>/<%= projectName %>/commits?author=<%= username %>",
-      "color": "5319e7"
-    },
-    {
-      "symbol": "📹",
-      "description": "video",
-      "link": "https://github.com/<%= projectOwner %>/<%= projectName %>/commits?author=<%= username %>",
-      "color": "0e8a16"
-    }
-  ],
-  "linkToUsage": false,
-  "skipCi": true,
-  "contributors": [
-    {
-      "login": "MindfulLearner",
-      "name": "Joshua Dimaunahan",
-      "avatar_url": "https://avatars.githubusercontent.com/u/170177550?v=4",
-      "profile": "https://dima-portfolio.vercel.app",
-      "contributions": [
-        "ideas"
-      ]
-    },
-    {
-      "login": "RichLewis007",
-      "name": "Rich Lewis",
-      "avatar_url": "https://avatars.githubusercontent.com/u/1149213?v=4",
-      "profile": "https://github.com/RichLewis007",
-      "contributions": [
-        "ideas",
-        "code"
-      ]
-    },
-    {
-      "login": "jeff-s",
-      "name": "Jeff S.",
-      "avatar_url": "https://avatars.githubusercontent.com/u/4961033?v=4",
-      "profile": "https://github.com/jeff-s",
-      "contributions": [
-        "ideas",
-        "promotion"
-      ]
-    }
-  ]
-=======
     "$schema": "https://allcontributors.org/docs/schema.json",
     "projectName": "Make-Gist-List",
     "projectOwner": "RichLewis007",
@@ -486,5 +236,4 @@
             ]
         }
     ]
->>>>>>> 6ba2bc2a
 }