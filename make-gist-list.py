--- conflicted
+++ resolved
@@ -202,14 +202,8 @@
         except Exception:
             forks = "N/A"
 
-
-<<<<<<< HEAD
-        public_flag = "✅" if g.get("public") else "❌"
+        public_flag = '✓' if g.get("public") else '✗'
         lines.append(f"| {title} | {file_count} | {lang or ''} | {public_flag} | {updated} | [open]({url}) | {comments} | {forks} |")
-=======
-        public_flag = '✓' if g.get("public") else '✗'
-        lines.append(f"| {title} | {file_count} | {lang or ''} | {public_flag} | {updated} | [open]({url}) |")
->>>>>>> 8e4e5980
 
     lines += [
         "",
